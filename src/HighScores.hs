--- conflicted
+++ resolved
@@ -88,42 +88,18 @@
 
 -- | We save a simple serialized version of the high scores table.
 -- The 'False' is used only as an EOF marker.
-<<<<<<< HEAD
--- TODO: fail if the ioe_type of exception is different than NoSuchThing
-save :: ScoreTable -> IO ()
-save scores =
-  do
-    f <- file
-    E.catch (removeFile f) (\ e -> case e :: IOException of _ -> return ())
-    encodeCompressedFile f (scores, False)
-
--- | Read the high scores table. Return the empty table if no file.
--- TODO: fail if the ioe_type of exception is different than NoSuchThing
-restore :: IO ScoreTable
-restore =
-  E.catch (do
-             f <- file
-=======
 save :: Data.ConfigFile.ConfigParser -> ScoreTable -> IO ()
 save config scores =
   do
     f <- file config
-    b <- doesFileExist f
-    if b
-      then removeFile f
-      else return ()
+    E.catch (removeFile f) (\ e -> case e :: IOException of _ -> return ())
     encodeCompressedFile f (scores, False)
 
 -- | Read the high scores table. Return the empty table if no file.
 restore :: Data.ConfigFile.ConfigParser -> IO ScoreTable
 restore config =
-  do
-    f <- file config
-    b <- doesFileExist f
-    if not b
-      then return []
-      else do
->>>>>>> 00c3c763
+  E.catch (do
+             f <- file config
              (x, z) <- strictDecodeCompressedFile f
              (z :: Bool) `seq` return x)
           (\ e -> case e :: IOException of
