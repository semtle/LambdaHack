--- conflicted
+++ resolved
@@ -222,6 +222,11 @@
       let total = calculateTotal player
       handleScores go False False False total session displayCurrent (\ _ _ -> shutdown session) h nstate
 
+  -- TODO: Turn running into a standalone handler. Make it clearer and
+  -- more configurable how running behaves, and when it stops. This is
+  -- nothing the game should force on a player, but that a player should
+  -- rather be able to configure.
+
   -- run into a direction
   abortState = updatePlayer (const $ player { mdir = Nothing }) ustate
   run dir =
@@ -244,46 +249,19 @@
         abort  = handle session abortState per oldmsg
         dloc   = shift ploc dir
         mslocs = S.fromList $ L.map mloc ms
-<<<<<<< HEAD
-    in  case (oldmsg, nlmap `at` ploc) of
-          (_:_, _)                   -> abort
-          (_, Tile (Opening {}) _)   -> abort
-          (_, Tile (Door {}) _)      -> abort
-          (_, Tile (Stairs {}) _)    -> abort
-          _
-            | not $ S.null $ mslocs `S.intersection` pvisible per
-                                     -> abort  -- monsters visible
-          _
-            | accessible nlmap ploc dloc ->
-                moveOrAttack
-                  False False -- attacks and opening doors disallowed while running
-                  per APlayer dir
-                  session displayCurrent
-                  (loop session)
-                  abort
-                  nstate
-          (_, Tile Corridor _)  -- direction change restricted to corridors
-            | otherwise ->
-                let ns  = L.filter (\ x -> distance (neg dir,x) > 1
-                                        && accessible nlmap ploc (ploc `shift` x)) moves
-                    sns = L.filter (\ x -> distance (dir,x) <= 1) ns
-                in  case ns of
-                      [newdir] -> run newdir
-                      _        -> case sns of
-                                    [newdir] -> run newdir
-                                    _        -> abort
-          _ -> abort
-=======
+
         hop (Tile (Opening {}) _) = abort
         hop (Tile (Door {}) _)    = abort
         hop (Tile (Stairs {}) _)  = abort
         hop _
           | accessible nlmap ploc dloc =
               moveOrAttack
-                False    -- attacks are disallowed while running
+                False False -- attacks and opening doors disallowed while running
+                per APlayer dir
+                session displayCurrent
                 (loop session)
                 abort
-                nstate per APlayer dir
+                nstate
         hop (Tile Corridor _) =  -- direction change restricted to corridors
           let ns  = L.filter (\ x -> distance (neg dir,x) > 1
                                      && accessible nlmap ploc (ploc `shift` x))
@@ -295,7 +273,6 @@
                               [newdir] -> run newdir
                               _        -> abort
         hop _ = abort
->>>>>>> d57325ff
 
   -- perform a player move
   move dir = moveOrAttack
