--- conflicted
+++ resolved
@@ -231,22 +231,16 @@
   abortState = updatePlayer (const $ player { mdir = Nothing }) ustate
   run dir =
     do
-      let dirState = if Just dir == mdir nplayer
-                     then nstate
-                     else updatePlayer
-                            (const $ nplayer {mdir = Just dir}) nstate
-          abort    = handle session abortState per ""
+      let mplayer = nplayer { mdir = Just dir }
+          abort   = handle session abortState per ""
       moveOrAttack
         False False -- attacks and opening doors disallowed while running
         per APlayer dir
         session displayCurrent
         (loop session)
         abort
-<<<<<<< HEAD
         (updatePlayer (const mplayer) nstate)
-=======
-        dirState per APlayer dir
->>>>>>> 47d187a3
+
   continueRun dir =
     if S.null (mslocs `S.intersection` pvisible per)  -- no monsters visible
        && L.null oldmsg  -- no news announced
@@ -255,27 +249,8 @@
       where
         abort  = handle session abortState per oldmsg
         mslocs = S.fromList $ L.map mloc ms
-<<<<<<< HEAD
-
-        hop (Tile (Opening {}) _) = abort
-        hop (Tile (Door {}) _)    = abort
-        hop (Tile (Stairs {}) _)  = abort
-        hop _
-          | accessible nlmap ploc dloc =
-              moveOrAttack
-                False False -- attacks and opening doors disallowed while running
-                per APlayer dir
-                session displayCurrent
-                (loop session)
-                abort
-                nstate
-        hop (Tile Corridor _) =  -- direction change restricted to corridors
-          let ns  = L.filter (\ x -> distance (neg dir,x) > 1
-                                     && accessible nlmap ploc (ploc `shift` x))
-                             moves
-              sns = L.filter (\ x -> distance (dir,x) <= 1) ns
-=======
         dirOK  = accessible nlmap ploc (ploc `shift` dir)
+
         hop (Tile (Opening {}) _) = abort
         hop (Tile (Door {}) _)    = abort
         hop (Tile (Stairs {}) _)  = abort
@@ -285,7 +260,6 @@
                                     && accessible nlmap ploc (ploc `shift` x))
                             moves
               allCloseTo main = L.all (\ d -> distance (main, d) <= 1) ns
->>>>>>> 47d187a3
           in  case ns of
                 [onlyDir] -> run onlyDir  -- can be diagonal
                 _         ->
